import random
from operator import itemgetter
<<<<<<< HEAD
from typing import Set, List, Tuple, Optional, Protocol, TypeVar, Iterable
=======
from typing import Set, List, Tuple, Optional, Protocol
from warnings import warn
>>>>>>> 40d1b044

from sacremoses import MosesDetokenizer

from opustrainer.modifiers import Modifier


T = TypeVar('T')

def random_weighted_choice(options:Iterable[Tuple[T,float]]) -> T:
    choice = random.random()
    cumsum = 0
    for option, prob in options:
        cumsum += prob
        if choice < cumsum:
            return option
    raise RuntimeError('random_weighted_choice called with cumulative sum smaller than 1.0')



def get_random_unicode_string(min_length: int=1, max_length: int=4, max_words: int=3) -> str:
    """Gets a random unicode string of words, of up to max_words, where each word is of length
    min_length-max_length. Only one character set per invocation.
    Maybe should do special rules for emoji and CJK? Emoji wouldn't appear with spaces in between normally
    and CJK would normally be of maximum length of 3 per word."""

    length: int = random.randint(min_length, max_length)

    # Update this to include code point ranges to be sampled
    # https://jrgraphix.net/r/Unicode/
    # https://en.wikipedia.org/wiki/Unicode_block
    include_ranges = [
        (0x0020, 0x007F), # Basic Latin
        (0x00A0, 0x00FF), # Latin-1 Supplement
       # (0x0100, 0x017F), # Latin Extended-A
       # (0x0180, 0x024F), # Latin Extended-B
       # (0x0250, 0x02AF), # IPA Extensions
       # (0x02B0, 0x02FF), # Spacing Modifier Letters
       # (0x0300, 0x036F), # Combining Diacritical Marks
        (0x0370, 0x03FF), # Greek and Coptic
        (0x0400, 0x04FF), # Cyrillic
       # (0x0500, 0x052F), # Cyrillic Supplementary
        (0x0530, 0x058F), # Armenian
        (0x0590, 0x05FF), # Hebrew
        (0x0600, 0x06FF), # Arabic
       # (0x0700, 0x074F), # Syriac
       # (0x0780, 0x07BF), # Thaana
        (0x0900, 0x097F), # Devanagari
        (0x0980, 0x09FF), # Bengali
       # (0x0A00, 0x0A7F), # Gurmukhi
        (0x0A80, 0x0AFF), # Gujarati
       # (0x0B00, 0x0B7F), # Oriya
       # (0x0B80, 0x0BFF), # Tamil
       # (0x0C00, 0x0C7F), # Telugu
       # (0x0C80, 0x0CFF), # Kannada
       # (0x0D00, 0x0D7F), # Malayalam
       # (0x0D80, 0x0DFF), # Sinhala
        (0x0E00, 0x0E7F), # Thai
       # (0x0E80, 0x0EFF), # Lao
       # (0x0F00, 0x0FFF), # Tibetan
        (0x1000, 0x109F), # Myanmar
        (0x10A0, 0x10FF), # Georgian
       # (0x1100, 0x11FF), # Hangul Jamo
       # (0x1200, 0x137F), # Ethiopic
       # (0x13A0, 0x13FF), # Cherokee
       # (0x1400, 0x167F), # Unified Canadian Aboriginal Syllabics
       # (0x1680, 0x169F), # Ogham
       # (0x16A0, 0x16FF), # Runic
       # (0x1700, 0x171F), # Tagalog
       # (0x1720, 0x173F), # Hanunoo
       # (0x1740, 0x175F), # Buhid
       # (0x1760, 0x177F), # Tagbanwa
        (0x1780, 0x17FF), # Khmer
       # (0x1800, 0x18AF), # Mongolian
       # (0x1900, 0x194F), # Limbu
       # (0x1950, 0x197F), # Tai Le
       # (0x19E0, 0x19FF), # Khmer Symbols
       # (0x1D00, 0x1D7F), # Phonetic Extensions
       # (0x1E00, 0x1EFF), # Latin Extended Additional
       # (0x1F00, 0x1FFF), # Greek Extended
       # (0x2000, 0x206F), # General Punctuation
       # (0x2070, 0x209F), # Superscripts and Subscripts
       # (0x20A0, 0x20CF), # Currency Symbols
       # (0x20D0, 0x20FF), # Combining Diacritical Marks for Symbols
       # (0x2100, 0x214F), # Letterlike Symbols
       # (0x2150, 0x218F), # Number Forms
       # (0x2190, 0x21FF), # Arrows
       # (0x2200, 0x22FF), # Mathematical Operators
       # (0x2300, 0x23FF), # Miscellaneous Technical
       # (0x2400, 0x243F), # Control Pictures
       # (0x2440, 0x245F), # Optical Character Recognition
       # (0x2460, 0x24FF), # Enclosed Alphanumerics
       # (0x2500, 0x257F), # Box Drawing
       # (0x2580, 0x259F), # Block Elements
       # (0x25A0, 0x25FF), # Geometric Shapes
       # (0x2600, 0x26FF), # Miscellaneous Symbols
       # (0x2700, 0x27BF), # Dingbats
       # (0x27C0, 0x27EF), # Miscellaneous Mathematical Symbols-A
       # (0x27F0, 0x27FF), # Supplemental Arrows-A
       # (0x2800, 0x28FF), # Braille Patterns
       # (0x2900, 0x297F), # Supplemental Arrows-B
       # (0x2980, 0x29FF), # Miscellaneous Mathematical Symbols-B
       # (0x2A00, 0x2AFF), # Supplemental Mathematical Operators
       # (0x2B00, 0x2BFF), # Miscellaneous Symbols and Arrows
       # (0x2E80, 0x2EFF), # CJK Radicals Supplement
       # (0x2F00, 0x2FDF), # Kangxi Radicals
       # (0x2FF0, 0x2FFF), # Ideographic Description Characters
       # (0x3000, 0x303F), # CJK Symbols and Punctuation
        (0x3040, 0x309F), # Hiragana
        (0x30A0, 0x30FF), # Katakana
       # (0x3100, 0x312F), # Bopomofo
       # (0x3130, 0x318F), # Hangul Compatibility Jamo
       # (0x3190, 0x319F), # Kanbun
       # (0x31A0, 0x31BF), # Bopomofo Extended
       # (0x31F0, 0x31FF), # Katakana Phonetic Extensions
       # (0x3200, 0x32FF), # Enclosed CJK Letters and Months
       # (0x3300, 0x33FF), # CJK Compatibility
       # (0x3400, 0x4DBF), # CJK Unified Ideographs Extension A
       # (0x4DC0, 0x4DFF), # Yijing Hexagram Symbols
        (0x4E00, 0x9FFF), # CJK Unified Ideographs
       # (0xA000, 0xA48F), # Yi Syllables
       # (0xA490, 0xA4CF), # Yi Radicals
        (0xAC00, 0xD7AF), # Hangul Syllables
       # (0xD800, 0xDB7F), # High Surrogates
       # (0xDB80, 0xDBFF), # High Private Use Surrogates
       # (0xDC00, 0xDFFF), # Low Surrogates
       # (0xE000, 0xF8FF), # Private Use Area
       # (0xF900, 0xFAFF), # CJK Compatibility Ideographs
       # (0xFB00, 0xFB4F), # Alphabetic Presentation Forms
       # (0xFB50, 0xFDFF), # Arabic Presentation Forms-A
       # (0xFE00, 0xFE0F), # Variation Selectors
       # (0xFE20, 0xFE2F), # Combining Half Marks
       # (0xFE30, 0xFE4F), # CJK Compatibility Forms
       # (0xFE50, 0xFE6F), # Small Form Variants
       # (0xFE70, 0xFEFF), # Arabic Presentation Forms-B
       # (0xFF00, 0xFFEF), # Halfwidth and Fullwidth Forms
       # (0xFFF0, 0xFFFF), # Specials
       # (0x10000, 0x1007F), # Linear B Syllabary
       # (0x10080, 0x100FF), # Linear B Ideograms
       # (0x10100, 0x1013F), # Aegean Numbers
       # (0x10300, 0x1032F), # Old Italic
       # (0x10330, 0x1034F), # Gothic
       # (0x10380, 0x1039F), # Ugaritic
       # (0x10400, 0x1044F), # Deseret
       # (0x10450, 0x1047F), # Shavian
       # (0x10480, 0x104AF), # Osmanya
       # (0x10800, 0x1083F), # Cypriot Syllabary
       # (0x1D000, 0x1D0FF), # Byzantine Musical Symbols
       # (0x1D100, 0x1D1FF), # Musical Symbols
       # (0x1D300, 0x1D35F), # Tai Xuan Jing Symbols
       # (0x1D400, 0x1D7FF), # Mathematical Alphanumeric Symbols
        (0x1F600, 0x1F64F),  # Emoji
       # (0x20000, 0x2A6DF), # CJK Unified Ideographs Extension B
       # (0x2F800, 0x2FA1F), # CJK Compatibility Ideographs Supplement
       # (0xE0000, 0xE007F), # Tags
    ]
    # Select a character set
    alphabet = random.choice(include_ranges)
    
    # Generate a random string of 1 - 3 words
    return ' '.join(
        ''.join(chr(random.randrange(*alphabet)) for _ in range(length))
        for _ in range(random.randint(1, max_words))
    )


def tuplify(pair: str) -> Tuple[int, int]:
    """Parses "x-y" description of an aligned token pair into `(x,y)` tuple of ints."""
    s, t = pair.split('-')
    return (int(s), int(t))


def filter_tuples(inlist: List[Tuple[int, int]]) -> List[Tuple[int, int]]:
    """Removes places non x->y x->z type of alignments. Remove anything that is found multiple
       times. Anything that is found multiple times means non bijective alignment. Since they
       are sorted, we can reduce some time complexity
    """
    inlist.sort(key=itemgetter(0))
    new_list: List[Tuple[int, int]] = []
    blacklisted: Set[int] = set()
    for i, (curr, _) in enumerate(inlist):
        # Skip blacklisted ones
        if curr in blacklisted:
            continue
        
        # Skip (and blacklist) any (x,y) pairs that are followed by (x,_) pairs
        if i < len(inlist) - 1 and curr == inlist[i+1][0]:
            blacklisted.add(curr)
            continue

        # Keep the rest, pairs like (x,_) where `x` did only occur once in the
        # first position among all of the tuples in `inlist`.
        new_list.append(inlist[i])
    return new_list


def get_placeholding_candidates(align_line: str) -> List[Tuple[int, int]]:
    """Filters out multiple alignment targets so that we can definitely get a one-to-one
       replacement
    """
    # Create the two src-trg and trg-src sets
    src_trg: List[Tuple[int, int]] = [tuplify(i) for i in align_line.split()]
    trg_src: List[Tuple[int, int]] = [(c, d) for d,c in src_trg]

    src_trg_filtered: List[Tuple[int, int]] = filter_tuples(src_trg)
    trg_src_filtered: List[Tuple[int, int]] = filter_tuples(trg_src)

    # Now, we are looking for the union of the two.
    # First, reverse src_trg
    trg_src_filtered_rereversed: List[Tuple[int, int]] = [(c, d) for d,c in trg_src_filtered]

    # Now convert both to sets and take the union
    src_trg_set: Set[Tuple[int, int]] = set(src_trg_filtered)
    trg_src_filtered_rereversed_set: Set[Tuple[int, int]] = set(trg_src_filtered_rereversed)

    return list(src_trg_set & trg_src_filtered_rereversed_set)


class Detokenizer(Protocol):
    def detokenize(self, tokens:List[str]) -> str:
        ...


class SpaceDetokenizer:
    def detokenize(self, tokens:List[str]) -> str:
        return ' '.join(tokens)


class PlaceholderTagModifier(Modifier):
    """Unpacks a line, removes the alignments, and applies placeholding. Supports trivial and non trivial detokenization
       using moses detokenizer, which should be used for CJK languages and languages where words are typically not space
       delimited.

       Usage:
       ```yaml
       modifiers:
       - Tags: 0.02
         num_tags: 6
         custom_detok_src: 'zh'
         custom_detok_trg: null
         template: " <tag{n}> {token} </tag{n}>"
         augment: 0.0 # 0% chance to just insert a random string on both sides
         replace: 0.0 # 0% change to use tags to force translate to a random string
        ```
    """

    num_tags: int
    template: str
    src_detokenizer: Detokenizer
    trg_detokenizer: Detokenizer
    modes: List[Tuple[str,float]]

    def __init__(self, probability: float=0.0, num_tags: int=6,
        custom_detok_src: Optional[str]=None, custom_detok_trg: Optional[str]=None,
        template: str=" <tag{n}> {token} </tag{n}>", augment: float=0, replace:float=0):
        super().__init__(probability)

        self.num_tags = num_tags
        self.template = template

        if custom_detok_src:
            self.src_detokenizer = MosesDetokenizer(lang=custom_detok_src)
        else:
            self.src_detokenizer = SpaceDetokenizer()

        if custom_detok_trg:
            self.trg_detokenizer = MosesDetokenizer(lang=custom_detok_trg)
        else:
            self.trg_detokenizer = SpaceDetokenizer()

        self.modes = []

        if augment + replace > 1.0:
            raise ValueError('sum of augment and replace probability should not exceed 1.0')

        if augment > 0:
            self.modes.append(('augment', augment))

        if replace > 0:
            self.modes.append(('replace', replace))

        self.modes.append(('tag', 1.0)) # Weight doesn't matter as long as cumsum => 1.0, it's last on the list anyway

    def __call__(self, line:str) -> str:
        """Applies tag to words in a line based on alignment info, and then removes the alignment info from the line.
           This is used to enable terminology support by tagging random words with their translation.
           eg "I like cake" would become "I like <tag0> gusta </tag0> cake. By default the detokenizer used is the trivial
           detokenizer, but we can instead have separate detokenizers on src and trg."
        """

        src, trg, alignment = line.strip().split('\t')
        source = src.split(' ')
        target = trg.split(' ')

        # Get replacement candidates
        candidates: List[Tuple[int, int]] = get_placeholding_candidates(alignment)

        # Get list of possible tags.
        tags: List[int] = list(range(self.num_tags))
        # Shuffle the list. It's quite slow, but we only have 6 elements so it should be fine
        # For more information https://stackoverflow.com/questions/10048069/what-is-the-most-pythonic-way-to-pop-a-random-element-from-a-list
        random.shuffle(tags)

        # Replace each of them with a THRESHOLD probability unless the two words are exactly the same
        # This is to avoid having numbers trained with placeholders or any other words that are exactly the same
        for i in range(len(candidates)):
            # Skip words that are the same on 
            if source[candidates[i][0]] == target[candidates[i][1]]:
                continue

            # Skip words whose turn it isn't yet.
            if random.random() >= self.probability:
                continue
            
            # Select mode (skip random_weighted_choices*() when 'tag' is the only mode)
            mode = random_weighted_choice(self.modes) if len(self.modes) > 1 else 'tag'

            # If we'd need a tag but we ran out of them, skip.
            if (mode == "tag" or mode == "replace") and not tags:
                continue

            if mode == "tag":
                # Hint the expected output to the trainer by specifying it in the input as a tag
                source[candidates[i][0]] += self.template.format(n=tags.pop(), token=target[candidates[i][1]])
            elif mode == "replace":
                # Same as above, but instead of the expected target word, we replace it on both
                # sides with a random string. This encourages the model to really ignore the source
                # and produce the target that we desire.
                augment = get_random_unicode_string()
                source[candidates[i][0]] += self.template.format(n=tags.pop(), token=augment)
                target[candidates[i][1]] = augment
            elif mode == "augment":
                # Augment mode adds random noise both on the source and the target without any
                # tagging encouraging the model to copy crap from one side to the other.
                augment = get_random_unicode_string()
                source[candidates[i][0]] = source[candidates[i][0]] + " " + augment
                target[candidates[i][1]] = target[candidates[i][1]] + " " + augment

        source_detok = self.src_detokenizer.detokenize(source)
        target_detok = self.trg_detokenizer.detokenize(target)

        # Return the sentence, source tagged a la Dinu et al, target as it is and no alignment info
<<<<<<< HEAD
        return  source_detok + "\t" + target_detok
=======
        return  source_detok + "\t" + trg

    def validate(self, context:List[Modifier]) -> None:
        """Current limitation of the tags modifier is that any other modifier might modify the
        inserted tags, which we don't want. So warn users about that if we notice it.
        """
        if context[-1] != self:
            warn('Tags modifier should to be the last modifier to be applied, as otherwise other modifiers might alter the inserted tags themselves.')
>>>>>>> 40d1b044
<|MERGE_RESOLUTION|>--- conflicted
+++ resolved
@@ -1,11 +1,7 @@
 import random
 from operator import itemgetter
-<<<<<<< HEAD
 from typing import Set, List, Tuple, Optional, Protocol, TypeVar, Iterable
-=======
-from typing import Set, List, Tuple, Optional, Protocol
 from warnings import warn
->>>>>>> 40d1b044
 
 from sacremoses import MosesDetokenizer
 
@@ -347,15 +343,11 @@
         target_detok = self.trg_detokenizer.detokenize(target)
 
         # Return the sentence, source tagged a la Dinu et al, target as it is and no alignment info
-<<<<<<< HEAD
         return  source_detok + "\t" + target_detok
-=======
-        return  source_detok + "\t" + trg
 
     def validate(self, context:List[Modifier]) -> None:
         """Current limitation of the tags modifier is that any other modifier might modify the
         inserted tags, which we don't want. So warn users about that if we notice it.
         """
         if context[-1] != self:
-            warn('Tags modifier should to be the last modifier to be applied, as otherwise other modifiers might alter the inserted tags themselves.')
->>>>>>> 40d1b044
+            warn('Tags modifier should to be the last modifier to be applied, as otherwise other modifiers might alter the inserted tags themselves.')